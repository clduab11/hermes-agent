--- conflicted
+++ resolved
@@ -11,13 +11,8 @@
   "dependencies": {
     "react": "^19.2.0",
     "react-dom": "^18.2.0",
-<<<<<<< HEAD
     "react-router-dom": "^7.9.6",
     "@tanstack/react-query": "^5.90.10",
-=======
-    "react-router-dom": "^6.20.0",
-    "@tanstack/react-query": "^5.90.11",
->>>>>>> 461659b1
     "axios": "^1.13.2",
     "chart.js": "^4.5.1",
     "react-chartjs-2": "^5.3.1",
