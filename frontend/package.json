{
  "name": "hermes-demo-frontend",
  "version": "0.1.0",
  "private": true,
  "scripts": {
    "dev": "vite",
    "build": "vite build",
    "preview": "vite preview",
    "test": "echo 'No frontend tests'"
  },
  "dependencies": {
    "react": "^19.2.0",
<<<<<<< HEAD
    "react-dom": "^19.2.0",
    "react-router-dom": "^6.20.0",
=======
    "react-dom": "^18.2.0",
    "react-router-dom": "^7.9.6",
>>>>>>> 056bbdd6
    "@tanstack/react-query": "^5.90.10",
    "axios": "^1.13.2",
    "chart.js": "^4.5.1",
    "react-chartjs-2": "^5.3.1",
    "socket.io-client": "^4.7.5"
  },
  "devDependencies": {
    "@vitejs/plugin-react": "^5.1.1",
    "autoprefixer": "^10.4.22",
    "daisyui": "^5.5.5",
    "postcss": "^8.4.32",
    "tailwindcss": "^4.1.17",
    "vite": "^7.2.6"
  }
}<|MERGE_RESOLUTION|>--- conflicted
+++ resolved
@@ -10,13 +10,10 @@
   },
   "dependencies": {
     "react": "^19.2.0",
-<<<<<<< HEAD
     "react-dom": "^19.2.0",
     "react-router-dom": "^6.20.0",
-=======
     "react-dom": "^18.2.0",
     "react-router-dom": "^7.9.6",
->>>>>>> 056bbdd6
     "@tanstack/react-query": "^5.90.10",
     "axios": "^1.13.2",
     "chart.js": "^4.5.1",
